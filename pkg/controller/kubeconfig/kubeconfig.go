--- conflicted
+++ resolved
@@ -54,29 +54,8 @@
 	if err != nil {
 		return nil, err
 	}
-
-<<<<<<< HEAD
-	url := fmt.Sprintf("https://%s:%d", k3kService.Spec.ClusterIP, server.ServerPort)
-	if k3kService.Spec.Type == v1.ServiceTypeNodePort {
-		nodePort := k3kService.Spec.Ports[0].NodePort
-		url = fmt.Sprintf("https://%s:%d", hostServerIP, nodePort)
-	}
-	if cluster.Spec.Expose.Ingress.Enabled {
-		var k3kIngress networkingv1.Ingress
-		nn = types.NamespacedName{
-			Name:      server.IngressName(cluster.Name),
-			Namespace: cluster.Namespace,
-		}
-
-		if err := client.Get(ctx, nn, &k3kIngress); err != nil {
-			return nil, err
-		}
-		url = fmt.Sprintf("https://%s", k3kIngress.Spec.Rules[0].Host)
-	}
-	kubeconfigData, err := kubeconfig(url, []byte(bootstrap.ServerCA.Content), adminCert, adminKey)
-=======
+  
 	url, err := getURLFromService(ctx, client, cluster, hostServerIP)
->>>>>>> 86d543b4
 	if err != nil {
 		return nil, err
 	}
@@ -127,6 +106,18 @@
 		nodePort := k3kService.Spec.Ports[0].NodePort
 		url = fmt.Sprintf("https://%s:%d", hostServerIP, nodePort)
 	}
+  if cluster.Spec.Expose.Ingress.Enabled {
+		var k3kIngress networkingv1.Ingress
+		ingressKey = types.NamespacedName{
+			Name:      server.IngressName(cluster.Name),
+			Namespace: cluster.Namespace,
+		}
+
+		if err := client.Get(ctx, ingressKey, &k3kIngress); err != nil {
+			return "", err
+		}
+		url = fmt.Sprintf("https://%s", k3kIngress.Spec.Rules[0].Host)
+	}
 
 	return url, nil
 }